--- conflicted
+++ resolved
@@ -8,11 +8,7 @@
 
 Several dictionary-like types can be created without external BCL support.  These types are:
 
-<<<<<<< HEAD
-1. Concrete dictionary-like types, containing an indexer `TValue this[TKey] { get; }`, like `Dictionary<TKey, TValue>`, `ConcurrentDictionary<TKey, TValue>`, `ImmutableDictionary<TKey, TValue>`, and `FrozenDictionary<TKey, TValue>`.
-=======
 1. Concrete dictionary-like types, containing an read/write indexer `TValue this[TKey] { get; set; }`, like `Dictionary<TKey, TValue>` and `ConcurrentDictionary<TKey, TValue>`.
->>>>>>> 38fd5f33
 1. The well-known generic BCL dictionary interface types: `IDictionary<TKey, TValue>` and `IReadOnlyDictionary<TKey, TValue>`.
 
 Further support is present for dictionary-like types not covered above through the `CollectionBuilderAttribute` and a similar API pattern to the corresponding *create method* pattern introduced for collection expressions.  Types like `ImmutableDictionary<TKey, TValue>` and `FrozenDictionary<TKey, TValue>` will be updated to support this pattern.
@@ -61,11 +57,6 @@
 
 ## Design Intuition
 
-<<<<<<< HEAD
-There are two core aspects to the design of dictionary expressions. 
-
-First is the concept of a *dictionary type*. *Dictionary types* are types that are similar to the existing *collection types*, with the additional requirements that they have an *element type* of some `KeyValuePair<TKey, TValue>` *and* have an indexer `TValue this[TKey] { ... }`. The former requirement ensures that `List<T>` is not considered a dictionary type, with its `int`-to-`T` indexer. The latter requirement ensures that `List<KeyValuePair<int, string>>` is not considered a dictionary type, with its `int`-to-`KeyValuePair<int, string>` indexer. `Dictionary<TKey, TValue>` passes both requirements.
-=======
 There are three core aspects to the design of dictionary expressions. 
 
 1. Collection expressions containing `KeyValuePair<,>` (coming from `expression_element`, `spread_element`, or `key_value_pair_element` elements) can now instantiate a normal *collection type* *or* a *dictionary type*.
@@ -117,94 +108,10 @@
     ```
 
 Note: Many rules in this spec will refer to types needing to be the same `KeyValuePair<,>` type.  This is an informal way of saying the types must have an identity conversion between them.  As such, `KeyValuePair<(int X, int Y), object>` would be considered the same type a `KeyValuePair<(int, int), object?>` for the purpose of these rules.
->>>>>>> 38fd5f33
-
-Second is that collection expressions containing `KeyValuePair<,>` (coming from `expression_element`, `spread_element`, or `key_value_pair_element`) can now instantiate a normal *collection type* *or* a *dictionary type*.
-
-So, if the target type for a collection expression is some *collection type* (that is *not* a *dictionary type*) with an element of `KeyValuePair<,>` then it can be instantiated like so:
-
-```c#
-<<<<<<< HEAD
-List<KeyValuePair<string, int>> nameToAge = ["mads": 21];
-```
-
-This is just a simple augmentation on top of the existing collection expression rules.  In the above example, the code will be emitted as:
-
-```c#
-__result.Add(new KeyValuePair<string, int>("mads", 21));
-```
-
-However, if the target type for the collection expression *is* a *dictionary* type, then all `KeyValuePair<,>` produced by `expression_element` or `spread_element` elements will be changed to use the indexer to assign into the resultant dictionary, and any `key_value_pair_element` will use that indexer directly as well.  For example:
-
-```c#
-Dictionary<string, int> nameToAge = ["mads": 21, existingDict.MaxPair(), .. otherDict];
-
-// would be rewritten similar to:
-
-Dictionary<string, int> __result = new();
-__result["mads"] = 21;
-
-// Note: the below casts must be legal for the dictionary
-// expression to be legal
-var __t1 = existingDict.MaxPair();
-__result[(string)__t1.Key] = (int)__t1.Value;
-
-foreach (var __t2 in otherDict)
-    __result[(string)__t2.Key] = (int)__t2.Value;
-```
-
-Many rules for *dictionary expressions* will correspond to existing rules for *collection expressions*, just requiring aspects such as *element* and *iteration types* to be some `KeyValuePair<,>`.
-
-Note: Many rules in this spec will refer to types needing to be the same `KeyValuePair<,>` type.  This is an informal way of saying the types must have an identity conversion between them.  As such, `KeyValuePair<(int X, int Y), object>` would be considered the same type a `KeyValuePair<(int, int), object?>` for the purpose of these rules.
 
 With a broad interpretation of these rules, all of the following would be legal:
 
 ```c#
-Dictionary<string, int> nameToAge1 = ["mads": 21, existingKvp]; // as would
-Dictionary<string, int> nameToAge2 = ["mads": 21, .. existingDict]; // as would
-Dictionary<string, int> nameToAge3 = ["mads": 21, .. existingListOfKVPS];
-```
-
-A dictionary expression can also provide a custom `IEqualityComparer<TKey>` comparer to control its behavior just by including such a value is the first `expression_element` in the expression. For example:
-
-```c#
-Dictionary<string, int> caseInsensitiveMap = [StringComparer.CaseInsensitive, .. existingMap];
-
-// Or even:
-Dictionary<string, int> caseInsensitiveMap = [StringComparer.CaseInsensitive];
-```
-
-While this approach does reuse `expression_element` both for specifying individual `KeyValuePair<,>` as well as a comparer for the dictionary, there is no ambiguity here as no type could satisfy both types.  
-
-The motivation for this is due to the high number of cases of dictionaries found in real world code with custom comparers.  Support for any further customization is not provided.  This is in line with the lack of support for customization for normal collection expressions (like setting initial capacity). Other designs were explored which attempted to generalize this concept out (for example, passing arbitrary arguments along).  These designs never landed on a satisfactory syntax.  And the concept of passing an arbitrary argument along doesn't supply a satisfactory answer on how that would control instantiating an `IDictionary<,>` or `IReadOnlyDictionary<,>`. 
-
-### Answered question 1
-
-Can a dictionary type value be created without using a key_value_pair_element?  For example are the following legal:
-
-```c#
-Dictionary<string, int> d1 = [existingKvp];
-Dictionary<string, int> d2 = [.. otherDict];
-```
-
-Note: the element `KeyValuePair<K1,V1>` types need not be identical to the `KeyValuePair<K2,V2>` type of the destination dictionary type.  They simply must be convertible to the `V1 this[K1 key] { ... }` indexer provided by the dictionary.
-
-Yes.  These are legal: [LDM-2024-03-11](https://github.com/dotnet/csharplang/blob/main/meetings/2024/LDM-2024-03-11.md#conclusions)
-
-### Answered question 2
-
-Can you spread a *non dictionary type* when producing a dictionary type'd value.  For example:
-
-```c#
-Dictionary<string, int> nameToAge = ["mads": 21, .. existingListOfKVPS];
-``` 
-
-**Resolution:** *Spread elements* of key-value pair collections will be supported in dictionary expressions. [LDM-2024-03-11](https://github.com/dotnet/csharplang/blob/main/meetings/2024/LDM-2024-03-11.md#conclusions)
-
-### Answered question 3
-
-How far do we want to take this KeyValuePair representation of things? Do we allow *key value pair elements* when producing normal collections? For example, should the following be allowed:
-=======
 // Assigning to dictionary types:
 Dictionary<string, int> nameToAge1 = ["mads": 21, existingKvp];     // as would
 Dictionary<string, int> nameToAge2 = ["mads": 21, .. existingDict]; // as would
@@ -511,40 +418,12 @@
 ## Overload resolution
 
 For example, given:
->>>>>>> 38fd5f33
 
 ```c#
 void X(IDictionary<A, B> dict);
 void X(Dictionary<A, B> dict);
 ```
 
-<<<<<<< HEAD
-**Resolution:** *Key value pair elements* will be supported in collection expressions for collection types that have a key-value pair element type. [LDM-2024-03-11](https://github.com/dotnet/csharplang/blob/main/meetings/2024/LDM-2024-03-11.md#conclusions)
-
-### Answered question 4
-
-Dictionaries provide two ways of initializing their contents.  A restrictive `.Add`-oriented form that throws when a key is already present in the dictionary, and a permissive indexer-oriented form which does not.  The restrictive form is useful for catching mistakes ("oops, I didn't intend to add the same thing twice!"), but is limiting *especially* in the spread case.  For example:
-
-```c#
-Dictionary<string, Option> optionMap = [opt1Name: opt1Default, opt2Name: opt2Default, .. userProvidedOptions];
-```
-
-Or, conversely:
-
-```c#
-Dictionary<string, Option> optionMap = [.. Defaults.CoreOptions, feature1Name: feature1Override];
-```
-
-Which approach should we go with with our dictionary expressions? Options include:
-
-1. Purely restrictive.  All elements use `.Add` to be added to the list.  Note: types like `ConcurrentDictionary` would then not work, not without adding support with something like the `CollectionBuilderAttribute`.
-2. Purely permissive.  All elements are added using the indexer.  Perhaps with compiler warnings if the exact same key is given the same constant value twice.
-3. Perhaps a hybrid model.  `.Add` if only using `k:v` and switching to indexers if using spread elements.  There is deep potential for confusion here.
-
-**Resolution:** Use *indexer* as the lowering form. [LDM-2024-03-11](https://github.com/dotnet/csharplang/blob/main/meetings/2024/LDM-2024-03-11.md#conclusions)
-
-### Question: Allow deconstructible types?
-=======
 In this case, standard betterness would pick the latter method.
 
 Similarly for:
@@ -610,7 +489,6 @@
 1. The value must throw on any call to a mutation method (like `IDictionary<TKey, TValue>.Add`). This ensures safety, preventing a non-mutable collection from being accidentally mutated.
 
 This follows the originating intuition around the `IEnumerable<T> / IReadOnlyCollection<T> / IReadOnlyList<T>` interfaces and the allowed flexibility the compiler has in using an existing type or synthesized type when creating an instance of those in [*collection expressions*](https://github.com/dotnet/csharplang/blob/main/proposals/csharp-12.0/collection-expressions.md#non-mutable-interface-translation). 
->>>>>>> 38fd5f33
 
 
 ### Mutable interface translation
@@ -637,13 +515,6 @@
 
 Note: the element `KeyValuePair<K1,V1>` types need not be identical to the `KeyValuePair<K2,V2>` type of the destination dictionary type.  They simply must be convertible to the `V1 this[K1 key] { ... }` indexer provided by the dictionary.
 
-<<<<<<< HEAD
-List<Pair<int, string>> pairs = ...;
-Dictionary<int, string> map2 = [.. pairs]; // ?
-```
-
-Similarly, instead of `KeyValuePair<,>` we could allow *any* type deconstructible to two values? For example:
-=======
 Yes.  These are legal: [LDM-2024-03-11](https://github.com/dotnet/csharplang/blob/main/meetings/2024/LDM-2024-03-11.md#conclusions)
 
 ### Answered question 2
@@ -669,57 +540,34 @@
 ### Answered question 4
 
 Dictionaries provide two ways of initializing their contents.  A restrictive `.Add`-oriented form that throws when a key is already present in the dictionary, and a permissive indexer-oriented form which does not.  The restrictive form is useful for catching mistakes ("oops, I didn't intend to add the same thing twice!"), but is limiting *especially* in the spread case.  For example:
->>>>>>> 38fd5f33
-
-```c#
-record struct Pair<X, Y>(X x, Y y);
-
-Dictionary<int, string> map1 = [pair1, pair2]; // ?
-```
-
-Resolution: TBD.  Working group recommendation: Only allow `KeyValuePair<,>` for now.  Do not do anything with tuples and/or other deconstructible types.  This is also something that could be relaxed later if there is sufficient motivation.
-
-### Question: Types that support both collection and dictionary initialization
-
-<<<<<<< HEAD
-C# 12 supports collection types where the element type is some `KeyValuePair<,>`, where the type has an applicable `Add()` method that takes a single argument. Which approach should we use for initialization if the type also includes an indexer?
-=======
+
+```c#
+Dictionary<string, Option> optionMap = [opt1Name: opt1Default, opt2Name: opt2Default, .. userProvidedOptions];
+```
+
+Or, conversely:
+
+```c#
+Dictionary<string, Option> optionMap = [.. Defaults.CoreOptions, feature1Name: feature1Override];
+```
+
 Which approach should we go with for dictionary expressions? Options include:
->>>>>>> 38fd5f33
-
-For example, consider a type like so:
-
-```c#
-public class Hybrid<TKey, TValue> : IEnumerable<KeyValuePair<TKey, TValue>>
-{
-    public void Add(KeyValuePair<TKey, TValue> pair);
-    public TValue this[TKey key] { ... }
-}
-
-<<<<<<< HEAD
-// This would compile in C# 12:
-// Translating to calls to .Add.
-Hybrid<string, int> nameToAge = [someKvp];
-```
-
-Options include:
-=======
+
+1. Purely restrictive.  All elements use `.Add` to be added to the list.  Note: types like `ConcurrentDictionary` would then not work, not without adding support with something like the `CollectionBuilderAttribute`.
+2. Purely permissive.  All elements are added using the indexer.  Perhaps with compiler warnings if the exact same key is given the same constant value twice.
+3. Perhaps a hybrid model.  `.Add` if only using `k:v` and switching to indexers if using spread elements.  There is deep potential for confusion here.
+
+**Resolution:** Use *indexer* as the lowering form. [LDM-2024-03-11](https://github.com/dotnet/csharplang/blob/main/meetings/2024/LDM-2024-03-11.md#conclusions)
+
 ### Answered question 5
 
 What types and translation should be used when targeting dictionary interfaces (`IDictionary<TKey, TValue>` or `IReadOnlyDictionary<TKey, TValue>`)?
->>>>>>> 38fd5f33
 
 **Resolution:** Use the same rules used for mutable and non-mutable interfaces for normal
 [*collection expressions*](https://github.com/dotnet/csharplang/blob/main/proposals/csharp-12.0/collection-expressions.md#interface-translation)
 analogously translated to dictionaries.  Full details can be found in [interface-translation](#interface-translation).  
 
-<<<<<<< HEAD
-Resolution TBD.  Working group recommendation: Use applicable instance indexer only.  This ensures that everything dictionary-like is initialized in a consistent fashion.  This would be a break in behavior when recompiling.  The view is that these types would be rare.  And if they exist, it would be nonsensical for them to behave differently using the indexer versus the .Add (outside of potentially throwing behavior).
-
-## Dictionary types
-=======
 [LDM-2025-04-09](https://github.com/dotnet/csharplang/blob/main/meetings/2025/LDM-2025-04-09.md#conclusion)
->>>>>>> 38fd5f33
 
 ### Conversion from expression element for `KeyValuePair<K, V>` collections
 
@@ -738,19 +586,7 @@
 >       * ***target-typed new conversion***
 >     * **`Eᵢ` has type `KeyValuePair<Kᵢ:Vᵢ>` and there is an implicit conversion from `Kᵢ` to `K` and an implicit conversion from `Vᵢ` to `V`.**
 
-<<<<<<< HEAD
-An implicit *collection expression conversion* exists from a collection expression to the following *dictionary types*:
-* A *dictionary type* with an appropriate *[create method](#create-methods)*.
-* A *struct* or *class* *dictionary type* that implements `System.Collections.IEnumerable` where:
-  * The *element type* is determined from a `GetEnumerator` instance method or enumerable interface.
-  * The *type* has an *[applicable](https://github.com/dotnet/csharpstandard/blob/standard-v6/standard/expressions.md#11642-applicable-function-member)* constructor that can be invoked with no arguments (*or* a constructor with a single parameter whose type is convertible to `IEqualityComparer<TKey>`), and the constructor is accessible at the location of the collection expression.
-  * The *indexer* has a setter that is as accessible as the declaring type.
-* An *interface type*:
-  * `System.Collections.Generic.IDictionary<TKey, TValue>`
-  * `System.Collections.Generic.IReadOnlyDictionary<TKey, TValue>`
-=======
 **Resolution:** Existing conversions should continue to apply for *expression elements* and *spread elements* before considering co-variant conversions of `Key` and `Value` for distinct `KeyValuePair<,>` types. [LDM-2025-03-17](https://github.com/dotnet/csharplang/blob/main/meetings/2025/LDM-2025-03-17.md#conclusion-2)
->>>>>>> 38fd5f33
 
 ### Binding to indexer
 
@@ -780,18 +616,7 @@
 
 ### Type inference for `KeyValuePair<K, V>` collections
 
-<<<<<<< HEAD
-> A *create method* is indicated with a `[CollectionBuilder(...)]` attribute on the *collection type*.
-> The attribute specifies the *builder type* and *method name* of a method to be invoked to construct an instance of the collection type.
-
-> **A create method will commonly use the name `CreateRange` in the dictionary domain.**
->
-> For the create method:
->   - The method must have a single parameter of type System.ReadOnlySpan<E>, passed by value, and there is an identity conversion from E to the iteration type of the collection type.
->    - **The method has two parameters, where one is convertible to an `IEqualityComparer<TKey>` and the other follows the rules of the *single parameter* rule above. This method will be called if the collection expression's first element is an `expression_element` that is convertible to that parameter type.**
-=======
 Confirm the [*type inference*](#type-inference) rules for elements when the target type is a `KeyValuePair<K, V>` collection.
->>>>>>> 38fd5f33
 
 ```csharp
 string x; int y;
@@ -803,31 +628,6 @@
 Print([..d]);         // Print<object, int>
 Print([x:y, e, ..d]); // Print<object, long>
 
-<<<<<<< HEAD
-The runtime has committed to supplying these new CollectionBuilder methods that take `ReadOnlySpan<>` for their immutable collections.
-
-## Construction
-
-The elements of a collection expression are evaluated in order, left to right. Each element is evaluated exactly once, and any further references to the elements refer to the results of this initial evaluation.
-
-If the target is a dictionary type, and collection expression's first element is an `expression_element`, and the type of that element is convertible to some `IEqualityComparer<TKey>`, then:
-
-1. If using a constructor to instantiate the value, the constructor must take a single parameter whose type is convertible to `IEqualityComparer<TKey>`.  The first `element_expression` value will be passed to this parameter.
-2. If using a `create method`, the method must have a parameter whose type is convertible to `IEqualityComparer<TKey>` as one of its parameters. The first `element_expression` value will be passed to this parameter.
-3. If creating an interface, this comparer will be used as the equality comparer controlling the behavior of the final type (synthesized or otherwise) instantiated.
-
-**A `key_value_pair_element` evaluates its interior expressions in order, left to right. In other words, the key is evaluated before the value.**
-
-**For each element in order:**
-
-- If **the target is a collection type, and** the element is an *expression element*, the applicable `Add` instance or extension method is invoked with the element expression as the argument. (Unlike classic collection initializer behavior, element evaluation and `Add` calls are not necessarily interleaved.)
-
-- **If the target is a dictionary type, then the element must be a `KeyValuePair<,>`. The applicable indexer is invoked with the `.Key` and `.Value` members of that pair.**
-
-- If the element is a *spread element* then one of the following is used:
-    - **If the target is a collection type,** an applicable GetEnumerator instance or extension method is invoked on the *spread element expression* and for each item from the enumerator the applicable Add instance or extension method is invoked on the *collection instance* with the item as the argument. If the enumerator implements `IDisposable`, then `Dispose` will be called after enumeration, regardless of exceptions.
-    - **If the target is a dictionary-type, the enumerator's element type must be some `KeyValuePair<,>`, and for each of those elements the applicable indexer is invoked on the collection instance with the `.Key` and `.Value` members of that pair.**
-=======
 void Print<K, V>(List<KeyValuePair<K, V>> pairs) { ... }
 ```
 
@@ -861,7 +661,6 @@
 >   - **If `ELᵢ` is an *spread element* with an expression with *element type* `KeyValuePair<Kᵢ, Vᵢ>`, conversion comparison uses better conversion from type `Kᵢ` to `Kₑ` and better conversion from type `Vᵢ` to `Vₑ`.**
 
 **Resolution:** Rules accepted as written. [LDM-2025-03-24](https://github.com/dotnet/csharplang/blob/main/meetings/2025/LDM-2025-03-24.md#conclusion-2)
->>>>>>> 38fd5f33
 
 ### Support dictionary types as `params` type
 
@@ -980,12 +779,8 @@
 ```c#
 record struct Pair<X, Y>(X x, Y y);
 
-<<<<<<< HEAD
-Given the target type `IDictionary<TKey, TValue>`,  the type used will be `Dictionary<TKey, TValue>`.  Using the normal translation mechanics defined already (including handling of an initially provided `IEqualityComparer<TKey>` comparer).
-=======
 Dictionary<int, string> map1 = [pair1, pair2]; // ?
 ```
->>>>>>> 38fd5f33
 
 Resolution: While cute, these capabilities are not needed for core scenarios to work.  They also raise concerns about where to draw the line wrt to what is the dictionary space and what is not.  As such, we will only allow `KeyValuePair<,>` for now.  And we will not do anything with tuples and/or other deconstructible types.  This is also something that could be relaxed in the future if there is sufficient feedback and motivation to warrant it.  This design space is withdrawn from dictionary expressions.
 
@@ -1025,17 +820,6 @@
 5. `[ == : StringComparer.OrdinalIgnoreCase]`.  Similarly cutesy, just using a colon to indicate "provided by".
 6. `[ <=> StringComparer.OrdinalIgnoreCase]`.  Cutesy, and in line with C++ (and potential future language changes) where the "spaceship operator" represents the way things compare against each other.
 
-<<<<<<< HEAD
-Working group recommendation: `IEnumerable<KVP>` is not a dictionary type (as it lacks an indexer).  As such, it has sequential value semantics (and can include duplicates).  This would happen today anyways if someone did `[.. ldm]` and we do not think the presence of a `k:v` element changes how the semantics should work.
-
-## Random open questions
-
-### Question: Parsing ambiguity
-
-Parsing ambiguity around: `[a ? [b] : c]`
-
-Working group recommendation: Use normal parsing here.  So this would be the same as `[a ? ([b]) : (c)]` (a collection expression containing a conditional expression).  If the user wants a `key_value_pair_element` here, they can write: `[(a?[b]) : c]`
-=======
 Note: Any solution should support both `IComparer<>` (for `SortedSet<>`, `SortedDictionary<,>`, and their immutable variants) and `IEqualityComparer<>` (for all the hashing based collections).  As such, a mild word like `comparer/comp` seems to fit the bill best.
 
 If we do special case comparers, the rules would say something intuitively akin to the following:
@@ -1055,7 +839,6 @@
 ### Support `KeyValuePair<,>` variance with `params`?
 
 Should key and value variance be supported for expanded calls for a `params` collection of `KeyValuePair<K, V>`?
->>>>>>> 38fd5f33
 
 ```csharp
 KeyValuePair<string, int> kvp = new("one", 1);
